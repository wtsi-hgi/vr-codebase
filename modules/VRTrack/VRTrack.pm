package VRTrack::VRTrack;
=head1 NAME

VRTrack::VRTrack - Sequence Tracking container

=head1 SYNOPSIS
    my $track = VRTrack::VRTrack->new();

    #get arrayref of projects being tracked for traversing hierarchy
    my $projects = $track->projects();

    #also provides accessors for arbitrary objects in hierarchy
    my $lane = $track->get_lane_by_id
    my $lane = $track->get_lane_by_filename

=head1 DESCRIPTION

Retrieves/adds projects in the sequencing tracking database.

==head1 NOTES

A mysql database required. The schema is mysql specific, so other drivers
cannot be used instead.

=head1 AUTHOR

jws@sanger.ac.uk

=head1 METHODS

=cut

# author: jws
use strict;
use warnings;
use Carp qw(confess croak cluck);
no warnings 'uninitialized';
use DBI;
use File::Spec;
use VRTrack::Project;
use VRTrack::Sample;
use VRTrack::Library;
use VRTrack::Seq_request;
use VRTrack::Lane;
use VRTrack::File;
use VRTrack::Core_obj;
use VRTrack::History;

use constant SCHEMA_VERSION => '18';

our $DEFAULT_PORT = 3306;

our %platform_aliases = (ILLUMINA => 'SLX',
                         Illumina => 'SLX',
                         LS454 => '454');

=head2 new

  Arg [1]    : hashref of {database, host, port, user, password}
               connection details. port defaults to 3306.
  Example    : my $track = VRTrack::VRTrack->new()
  Description: Returns VRTrack object if can connect to database
  Returntype : VRTrack::VRTrack object

=cut

sub new {
    my ($class, $dbparams) = @_;

    my $self = {};
    bless ($self, $class);
    $dbparams->{port} ||= $DEFAULT_PORT;
    my $dbh = DBI->connect( "DBI:mysql:host=$dbparams->{host};".
                            "port=$dbparams->{port};".
                            "database=$dbparams->{database};",
                                      $dbparams->{'user'},
                                      $dbparams->{'password'},
                             {'RaiseError' => 0, 'PrintError'=>0}
                           );
    
    if ($DBI::err){
          warn(sprintf('DB connection failed: %s', $DBI::errstr));
          return undef;
    }
    
    $self->{_db_params} = $dbparams;
    $self->{_dbh} = $dbh;
    $self->{transaction} = 0;

    $dbh->{RaiseError} = 1;
    $dbh->{PrintError} = 1;

    # Check version is OK.
    my $schema_version = $self->schema_version();
    unless ($schema_version == SCHEMA_VERSION){
          warn(sprintf('wrong schema version.  API is %s, DB is %s', SCHEMA_VERSION,$schema_version));
          return undef;
    }

    return $self;
}

=head2 schema

  Arg [1]    : n/a
  Example    : foreach (VRTrack::VRTrack->schema()) { print }
  Description: Get an array of sql lines suitable for printing out and streaming
               into your database to (drop and then) create all the VRTrack
               tables. WARNING: using these sql lines on an existing database
               will DESTROY ALL DATA!
  Returntype : array of ;\n termianted sql strings

=cut

sub schema {
    my @sql;
    
    my $line = '';
    while (<DATA>) {
        chomp;
        next if /^--/;
        next unless /\S/;
        $line .= $_;
        if (/;\s*$/) {
            push(@sql, $line."\n");
            $line = '';
        }
    }
    if ($line =~ /;\s*$/) {
        push(@sql, $line);
    }
    
    return @sql;
}

=head2 schema_version

  Arg [1]    : None
  Example    : my $schema_version = $project->schema_version();
  Description: Returns database schema_version
  Returntype : int

=cut

sub schema_version {
    my ($self) = @_;

    my $sql = qq[select schema_version from schema_version];
    my $sth = $self->{_dbh}->prepare($sql);

    my $schema_version;
    if ($sth->execute()){
        $schema_version = $sth->fetchrow_array();
    }
    else{
        die(sprintf('Cannot retrieve schema_version: %s', $DBI::errstr));
    }

    return $schema_version;
}


=head2 projects

  Arg [1]    : None
  Example    : my $projects = $track->projects();
  Description: Returns a ref to an array of the project objects that are being tracked
  Returntype : ref to array of VRTrack::Project objects

=cut

sub projects {
    my ($self) = @_;

    # removed cache here, otherwise we would have a reference to a bunch
    # of objects that had a reference back to us.  Bad thing.
    my @projects;
    foreach my $id (@{$self->project_ids()}){
        my $obj = VRTrack::Project->new($self,$id);
        push @projects, $obj;
    }
    return \@projects;
}


=head2 project_ids

  Arg [1]    : None
  Example    : my $project_ids = $project->project_ids();
  Description: Returns a ref to an array of the project IDs that are being tracked
  Returntype : ref to array of integer project IDs

=cut

sub project_ids {
    my ($self) = @_;

    unless ($self->{'project_ids'}){
        my $history_sql = VRTrack::Core_obj->_history_sql;
        my $sql = qq[select distinct(project_id) from project where 1=1 $history_sql];
        my @projects;
        my $sth = $self->{_dbh}->prepare($sql);

        if ($sth->execute()){
            foreach(@{$sth->fetchall_arrayref()}){
                push @projects, $_->[0];
            }
        }
        else{
            die(sprintf('Cannot retrieve projects: %s', $DBI::errstr));
        }
        $self->{'project_ids'} = \@projects;
    }

    return $self->{'project_ids'};
}


=head2 add_project

  Arg [1]    : project name
  Example    : my $newproj = $track->add_project('NOD mouse');
  Description: create a new project, and if successful, return the object
  Returntype : VRTrack::Project object

=cut

sub add_project {
    my ($self, $name) = @_;
    my $dbh = $self->{_dbh};

    # Project names should not be added twice
    my $obj = $self->get_project_by_name($name);
    if ($obj){
        warn "Project $name is already present in the database\n";
        return undef;
    }

    $obj = VRTrack::Project->create($self,$name);
    delete $self->{'project_ids'};
    return $obj;
}


=head2 get_project_by_name

  Arg [1]    : project name
  Example    : my $project = $track->get_project_by_name('My project');
  Description: retrieve project object by name
  Returntype : VRTrack::Project object

=cut

sub get_project_by_name {
    my ($self, $name) = @_;
    my $obj = VRTrack::Project->new_by_name($self,$name);
    return $obj;
}


=head2 get_project_by_id

  Arg [1]    : project internal id
  Example    : my $project = $track->get_project_by_id(140);
  Description: retrieve project object by internal id
  Returntype : VRTrack::Project object

=cut

sub get_project_by_id {
    my ($self, $id) = @_;
    my $obj = VRTrack::Project->new($self,$id);
    return $obj;
}


=head2 get_project_by_ssid

  Arg [1]    : project sequencescape id
  Example    : my $project = $track->get_project_by_ssid(140);
  Description: retrieve project object by sequencescape id
  Returntype : VRTrack::Project object

=cut

sub get_project_by_ssid {
    my ($self, $id) = @_;
    my $obj = VRTrack::Project->new_by_ssid($self,$id);
    return $obj;
}


=head2 hierarchy_path_of_lane_hname

  Arg [1]    : lane name
  Example    : my $lane_hier = $track->hierarchy_path_of_lane_hname('2404_1');
  Description: retrieve the hierarchy path for a lane, to the root of the hierarchy.  Does not check the filesystem.
               Returns undef if hierarchy can not be built.
  Returntype : string

=cut

sub hierarchy_path_of_lane_hname {
    my ($self, $lane_name) = @_;
    my $lane = VRTrack::Lane->new_by_hierarchy_name($self,$lane_name);
    return $self->hierarchy_path_of_lane($lane);
}


=head2 hierarchy_path_of_lane_name

  Arg [1]    : lane name
  Example    : my $lane_hier = $track->hierarchy_path_of_lane_name('2404_1');
  Description: retrieve the hierarchy path for a lane, to the root of the hierarchy.  Does not check the filesystem.
               Returns undef if hierarchy can not be built.
  Returntype : string

=cut

sub hierarchy_path_of_lane_name {
    my ($self, $lane_name) = @_;
    my $lane = VRTrack::Lane->new_by_name($self,$lane_name);
    if ( !$lane ) { return undef; }
    return $self->hierarchy_path_of_lane($lane);
}

=head2 hierarchy_path_of_lane

  Arg [1]    : VRTrack::Lane object
  Arg [2]    : hierarchy template
  Example    : my $lane_hier = $track->hierarchy_path_of_lane($vrlane);
  Description: Retrieve the hierarchy path for a lane according to the template
               defined by environment variable 'DATA_HIERARCHY', to the root of
               the hierarchy. Template defaults to:
               'project:sample:technology:library:lane'
               Possible terms are 'genus', 'species-subspecies', 'strain',
               'individual', 'project', 'projectid', 'sample', 'technology',
               'library', 'lane'. ('strain' and 'individual' are synonymous)
               Does not check the filesystem.
               Returns undef if hierarchy can not be built.
  Returntype : string

=cut

sub hierarchy_path_of_lane {
    my ($self, $lane, $template) = @_;
    ($lane && ref($lane) && $lane->isa('VRTrack::Lane')) || confess "A VRTrack::Lane must be supplied\n";

    # For all acceptable terms, we generate the corresponding word, but for
    # others we just append the term itself to the hierarchy. This allows for
    # words like DATA or TRACKING to be injected into the hierarchy without much
    # fuss. This does however also allow misspelt words and typos (like spcies)
    # to creep into the heirarchy.
    # Since not all possible terms might be used in the template, we will only
    # create objects if necessary (accessing db is expensive).
    my %objs;
    my $get_lane = sub { return $lane; };
    my $get_lib = sub { $objs{library} ||= VRTrack::Library->new($self, $lane->library_id); return $objs{library}; };
    my $get_sample = sub { $objs{sample} ||= VRTrack::Sample->new($self, &{$get_lib}->sample_id); return $objs{sample}; };
    my $get_project = sub { $objs{project} ||= VRTrack::Project->new($self, &{$get_sample}->project_id); return $objs{project}; };
    my $get_individual = sub { $objs{individual} ||= VRTrack::Individual->new($self, &{$get_sample}->individual_id); return $objs{individual}; };
    my $get_species = sub { $objs{species} ||= VRTrack::Species->new($self, &{$get_individual}->species_id); return $objs{species}; };
    my %terms = (genus => $get_species,
                 'species-subspecies' => $get_species,
                 strain => $get_individual,
                 individual => $get_individual,
                 project => $get_project,
                 projectid => $get_project,
                 projectssid => $get_project,  
                 sample => $get_sample,
                 technology => $get_lib,
                 library => $get_lib,
                 lane => $get_lane);
    
    if ( not defined ($template) ) {
        $template = $ENV{DATA_HIERARCHY} || 'project:sample:technology:library:lane';
    }
    my @path = split(/:/, $template);
    
    my @hier_path_bits;
    foreach my $term (@path) {
        my $get_method = $terms{$term};
        if ($get_method) {
            my $obj = &{$get_method};
            if ($obj) {
                if ($term eq 'genus') {
                    push(@hier_path_bits, $obj->genus); # This is currently the first word of the species name
                }
                elsif ($term eq 'species-subspecies') {
                    my $species_subspecies = $obj->species_subspecies; # For now this is everything after the first space in species name
                    $species_subspecies =~ s/\W/_/g; # replace any non-word char with underscores
                    $species_subspecies =~ s/_+/_/g; # but don't any more than one underscore at a time
                    push(@hier_path_bits, $species_subspecies);
                }
                elsif ($term eq 'projectid') {
                    push(@hier_path_bits, $obj->id);
                }
                elsif ($term eq 'projectssid') {
                    push(@hier_path_bits, $obj->ssid);
                }
                elsif ($term eq 'technology') {
                    push(@hier_path_bits, $obj->seq_tech->name);
                }
                else {
                    push(@hier_path_bits, $obj->hierarchy_name);
                }
            }
            else {
                # the POD says returns undef, but wouldn't it make more sense
                # to warn or die?
                return;
            }
        }
        else {
            push(@hier_path_bits, $term);
        }
    }
    
    return File::Spec->catdir(@hier_path_bits);
}


=head2 processed_lane_hnames

  Arg [1]    : list of flags and values
  Example    : my $all_lanes   = $track->processed_lane_hnames();
               my $qc_lanes    = $track->processed_lane_hnames('qc'=>1);
               my $no_qc_lanes = $track->processed_lane_hnames('qc'=>0);
  Description: retrieves a (optionally filtered) list of all lane hierarchy names, ordered by project, sample, library names.
               This is a helper function for the qc web interface for speed.
  Returntype : arrayref

=cut

sub processed_lane_hnames {
    my ($self,@filter) = @_;
    if ( scalar @filter % 2 ) { croak "Expected list of keys and values.\n"; }
    my %flags = VRTrack::Core_obj->allowed_processed_flags();
    my @goodfilters;
    my $filterclause = '';
    while (my ($key,$value)=splice(@filter,0,2))
    {
        if ( !exists($flags{$key}) ) { croak qq[The flag "$key" not recognised.\n]; }
        push @goodfilters, ($value ? '' : '!') . qq[(lane.processed & $flags{$key})];
    }
    if ( scalar @goodfilters )
    {
        $filterclause = ' AND ' . join(' AND ', @goodfilters);
    }
    my @lane_names;
    my $sql =qq[select lane.hierarchy_name 
                from latest_project as project,
                    latest_sample as sample,
                    latest_library as library,
                    latest_lane as lane 
                where lane.library_id = library.library_id 
                      and library.sample_id = sample.sample_id 
                      and sample.project_id = project.project_id 
                $filterclause 
                order by project.hierarchy_name, 
                        sample.name, 
                        library.hierarchy_name, 
                        lane.hierarchy_name];
    my $sth = $self->{_dbh}->prepare($sql);

    my $tmpname;
    if ($sth->execute()){
        $sth->bind_columns ( \$tmpname );
        push @lane_names, $tmpname while $sth->fetchrow_arrayref;
    }
    else{
        die(sprintf('Cannot retrieve projects: %s', $DBI::errstr));
    }

    return \@lane_names;
}


=head2 qc_filtered_lane_hnames

  Arg [1]    : [optional] list of qc_status filters
  Example    : my $all_lanes = $track->qc_filtered_lane_hnames();
               my $pend_pass_lanes = $track->qc_filtered_lane_hnames('pending','passed');
  Description: retrieves a (optionally filtered) list of all lane hierarchy names, ordered by project, sample, library names.
               This is a helper function for the qc web interface for speed.
  Returntype : arrayref

=cut

sub qc_filtered_lane_hnames {
    my ($self,@filter) = @_;
    return $self->_qc_filtered_lane_field('hierarchy_name',@filter);
}

=head2 qc_filtered_lane_names

  Arg [1]    : [optional] list of qc_status filters
  Example    : my $all_lanes = $track->qc_filtered_lane_names();
               my $pend_pass_lanes = $track->qc_filtered_lane_names('pending','passed');
  Description: retrieves a (optionally filtered) list of all lane hierarchy names, ordered by project, sample, library names.
               This is a helper function for the qc web interface for speed.
  Returntype : arrayref

=cut

sub qc_filtered_lane_names {
    my ($self,@filter) = @_;
    return $self->_qc_filtered_lane_field('name',@filter);
}

sub _qc_filtered_lane_field
{
    my ($self,$field,@filter) = @_;
    my $filterclause;
    if (@filter){
        # input validation
        my %allowed = map {$_ => 1} @{VRTrack::Core_obj::list_enum_vals($self,'lane','qc_status')};
        my @goodfilters = grep {$allowed{lc($_)}} @filter;

	$filterclause = 'and lane.qc_status in (';
	$filterclause .= join (",", map {"'$_'"} @goodfilters).')';
    }
    my @lane_names;
    my $sql =qq[select lane.$field
                from latest_project as project,
                    latest_sample as sample,
                    latest_library as library,
                    latest_lane as lane 
                where lane.library_id = library.library_id 
                      and library.sample_id = sample.sample_id 
                      and sample.project_id = project.project_id 
                $filterclause 
                order by project.hierarchy_name, 
                        sample.name, 
                        library.hierarchy_name, 
                        lane.hierarchy_name];
    my $sth = $self->{_dbh}->prepare($sql);

    my $tmpname;
    if ($sth->execute()){
        $sth->bind_columns ( \$tmpname );
        push @lane_names, $tmpname while $sth->fetchrow_arrayref;
    }
    else{
        die(sprintf('Cannot retrieve projects: %s', $DBI::errstr));
    }

    return \@lane_names;
}


=head2 qc_filtered_lib_hnames

  Arg [1]    : [optional] list of qc_status filters
  Example    : my $all_libs = $track->qc_filtered_lib_hnames();
               my $pend_pass_libs = $track->qc_filtered_lib_hnames('pending','passed');
  Description: retrieves a (optionally filtered) list of all lib hierarchy names, ordered by project, sample, name
               This is a helper function for the qc web interface for speed.
  Returntype : arrayref

=cut

sub qc_filtered_lib_hnames {
    my ($self,@filter) = @_;
    my $filterclause;
    if (@filter){
        # input validation
        my %allowed = map {$_ => 1} @{VRTrack::Core_obj::list_enum_vals($self,'library','qc_status')};
        my @goodfilters = grep {$allowed{lc($_)}} @filter;

	$filterclause = 'and library.qc_status in (';
	$filterclause .= join (",", map {"'$_'"} @goodfilters).')';
    }
    my @lib_names;
    my $sql =qq[select library.hierarchy_name 
                from latest_project as project,
                    latest_sample as sample,
                    latest_library as library 
                where library.sample_id = sample.sample_id 
                      and sample.project_id = project.project_id 
                $filterclause 
                order by project.hierarchy_name, 
                        sample.name, 
                        library.hierarchy_name;];
    my $sth = $self->{_dbh}->prepare($sql);
	
    my $tmpname;
    if ($sth->execute()){
        $sth->bind_columns ( \$tmpname );
        push @lib_names, $tmpname while $sth->fetchrow_arrayref;
    }
    else{
        die(sprintf('Cannot retrieve projects: %s', $DBI::errstr));
    }
	
    return \@lib_names;
}

=head2 processed_file_hnames

  Arg [1]    : list of flags and values
  Example    : my $all_files   = $track->processed_file_hnames();
               my $qc_files    = $track->processed_file_hnames('qc'=>1);
               my $no_qc_files = $track->processed_file_hnames('qc'=>0);
  Description: retrieves a (optionally filtered) list of all file hierarchy names, ordered by project, sample, library names.
               This is a helper function for the qc web interface for speed.
  Returntype : arrayref

=cut

sub processed_file_hnames {
    my ($self,@filter) = @_;
    if ( scalar @filter % 2 ) { croak "Expected list of keys and values.\n"; }
    my %flags = VRTrack::Core_obj->allowed_processed_flags();
    my @goodfilters;
    my $filterclause = '';
    while (my ($key,$value)=splice(@filter,0,2))
    {
        if ( !exists($flags{$key}) ) { croak qq[The flag "$key" not recognised.\n]; }
        push @goodfilters, ($value ? '' : '!') . qq[(file.processed & $flags{$key})];
    }
    if ( scalar @goodfilters )
    {
        $filterclause = ' AND ' . join(' AND ', @goodfilters);
    }
    my @file_names;
    my $sql =qq[select file.hierarchy_name 
                from latest_project as project,
                    latest_sample as sample,
                    latest_library as library,
                    latest_lane as lane,
                    latest_file as file 
                where file.lane_id = lane.lane_id 
                      and lane.library_id = library.library_id 
                      and library.sample_id = sample.sample_id 
                      and sample.project_id = project.project_id 
                $filterclause 
                order by project.hierarchy_name, 
                        sample.name, 
                        library.hierarchy_name, 
                        lane.hierarchy_name, 
                        file.name];
    my $sth = $self->{_dbh}->prepare($sql);

    my $tmpname;
    if ($sth->execute()){
        $sth->bind_columns ( \$tmpname );
        push @file_names, $tmpname while $sth->fetchrow_arrayref;
    }
    else{
        die(sprintf('Cannot retrieve processed file hnames: %s. The query was %s', $DBI::errstr, $sql));
    }

    return \@file_names;
}


=head2 individual_names 

  Arg [1]    : None
  Example    : my $name_list   = $track->individual_names();
  Description: retrieves a list of all individual names.
               This is a helper function for updating the vrtrack database
               from the warehouse.
  Returntype : arrayref

=cut

sub individual_names {
    my ($self) = @_;
    my @individual_names;
    my $sql =qq[select name
                from individual
                order by name
                ];
    my $sth = $self->{_dbh}->prepare($sql);

    my $tmpname;
    if ($sth->execute()){
        $sth->bind_columns ( \$tmpname );
        push @individual_names, $tmpname while $sth->fetchrow_arrayref;
    }
    else{
        die(sprintf('Cannot retrieve individual names: %s. The query was %s', $DBI::errstr, $sql));
    }

    return \@individual_names;
}

=head2 lane_info

 Title   : lane_info
 Usage   : my %info = $obj->lane_info('lane_name');
 Function: Get information about a lane from the database.
 Returns : hash of information, with keys:
           hierarchy_path => string,
           study          => string, (the true project code)
           project        => string, (may not be the true project code)
           sample         => string,
           individual     => string,
           individual_acc => string,
           individual_coverage => float, (the coverage of this lane's individual)
           population     => string,
           technology     => string, (aka platform, the way DCC puts it, eg.
                                      'ILLUMINA' instead of 'SLX')
           seq_tech       => string, (aka platform, the way Sanger puts it, eg.
                                      'SLX' instead of 'ILLUMINA')
           library        => string, (the hierarchy name, which is most likely
                                      similar to the true original library name)
           library_raw    => string, (the name stored in the database, which may
                                      be a uniquified version of the original
                                      library name)
           library_true   => string, (an attempt at getting the true original
                                      library name, as it was before it was
                                      munged in various ways to create library
                                      and library_raw)
           lane           => string, (aka read group)
           centre         => string, (the sequencing centre name)
           species        => string, (may be undef)
           insert_size    => int, (can be undef if this lane is single-ended)
           withdrawn      => boolean,
           imported       => boolean,
           mapped         => boolean,
           vrlane         => VRTrack::Lane object
           (returns undef if lane name isn't in the database)
 Args    : lane name (read group) OR a VRTrack::Lane object.

           optionally, pre_swap => 1 to get info applicable to the lane in its
           state immediately prior to the last time is_processed('swapped', 1)
           was called on it.

           optionally, get_coverage => 1 to calculate (can be very slow!)
           individual_coverage. To configure this, supply the optional args
           understood by individual_coverage()

=cut

sub lane_info {
    my ($vrtrack, $lane, %args) = @_;
    
    my $hist = VRTrack::History->new();
    my $orig_time_travel = $hist->time_travel;
    
    my ($rg, $vrlane);
    if (ref($lane) && $lane->isa('VRTrack::Lane')) {
        $vrlane = $lane;
        $rg = $vrlane->hierarchy_name;
        $lane = $rg;
    }
    else {
        $vrlane = VRTrack::Lane->new_by_hierarchy_name($vrtrack, $lane);
        $rg = $lane;
    }
    
    return unless ($rg && $vrlane);
    
    my $datetime = 'latest';
    if ($args{pre_swap}) {
        $datetime = $hist->was_processed($vrlane, 'swapped');
    }
    # make sure we've got a lane of the correct time period
    $hist->time_travel($datetime);
    $vrlane = VRTrack::Lane->new_by_hierarchy_name($vrtrack, $lane) || confess("Could not get a vrlane with name $lane prior to $datetime");
    
    my %info = (lane => $rg, vrlane => $vrlane);
    
    $info{hierarchy_path} = $vrtrack->hierarchy_path_of_lane($vrlane);
    $info{withdrawn} = $vrlane->is_withdrawn;
    $info{imported} = $vrlane->is_processed('import');
    $info{mapped} = $vrlane->is_processed('mapped');
    
    my %objs = $vrtrack->lane_hierarchy_objects($vrlane);
    
    $info{insert_size} = $objs{library}->insert_size;
    $info{library} = $objs{library}->hierarchy_name || confess("library hierarchy_name wasn't known for $rg");
    my $lib_name = $objs{library}->name || confess("library name wasn't known for $rg");
    $info{library_raw} = $lib_name;
    ($lib_name) = split(/\|/, $lib_name);
    $info{library_true} = $lib_name;
    $info{centre} = $objs{centre}->name || confess("sequencing centre wasn't known for $rg");
    my $seq_tech = $objs{platform}->name || confess("sequencing platform wasn't known for $rg");
    $info{seq_tech} = $seq_tech;
    if ($seq_tech =~ /illumina|slx/i) {
        $info{technology} = 'ILLUMINA';
    }
    elsif ($seq_tech =~ /solid/i) {
        $info{technology} = 'ABI_SOLID';
    }
    elsif ($seq_tech =~ /454/) {
        $info{technology} = 'LS454';
    }
    $info{sample} = $objs{sample}->name || confess("sample name wasn't known for $rg");
    $info{individual} = $objs{individual}->name || confess("individual name wasn't known for $rg");
    $info{species} =  $objs{species}->name if $objs{species};#|| $self->throw("species name wasn't known for $rg");
    $info{individual_acc} = $objs{individual}->acc; # || $self->throw("sample accession wasn't known for $rg");
    if ($args{get_coverage}) {
        $info{individual_coverage} = $vrtrack->hierarchy_coverage(individual => [$info{individual}],
                                                                  $args{genome_size} ? (genome_size => $args{genome_size}) : (),
                                                                  $args{gt_confirmed} ? (gt_confirmed => $args{gt_confirmed}) : (),
                                                                  $args{qc_passed} ? (qc_passed => $args{qc_passed}) : (),
                                                                  $args{mapped} ? (mapped => $args{mapped}) : ());
    }
    $info{population} = $objs{population}->name;
    $info{project} = $objs{project}->name;
    $info{study} = $objs{study} ? $objs{study}->acc : $info{project};
    
    $hist->time_travel($orig_time_travel);
    
    return %info;
}

=head2 lane_hierarchy_objects

 Title   : lane_hierarchy_objects
 Usage   : my %objects = $obj->lane_hierarchy_objects($lane);
 Function: Get all the parent objects of a lane, from the library up to the
           project.
 Returns : hash with these key and value pairs:
           study => VRTrack::Study object
           project => VRTrack::Project object
           sample => VRTrack::Sample object
           individual => VRTrack::Individual object
           population => VRTrack::Population object
           platform => VRTrack::Seq_tech object
           centre => VRTrack::Seq_centre object
           library => VRTrack::Library object
           species => VRTrack::Species object
 Args    : VRTrack::Lane object

=cut

sub lane_hierarchy_objects {
    my ($vrtrack, $vrlane) = @_;
    
    my $lib = VRTrack::Library->new($vrtrack, $vrlane->library_id);
    my $sc = $lib->seq_centre;
    my $st = $lib->seq_tech;
    my $sample = VRTrack::Sample->new($vrtrack, $lib->sample_id);
    my $individual = $sample->individual;
    my $species = $individual->species;
    my $pop = $individual->population;
    my $project_obj = VRTrack::Project->new($vrtrack, $sample->project_id);
    my $study_obj = VRTrack::Study->new($vrtrack, $project_obj->study_id) if $project_obj->study_id;
    
    return (study => $study_obj,
            project => $project_obj,
            sample => $sample,
            individual => $individual,
            population => $pop,
            platform => $st,
            centre => $sc,
            library => $lib,
            species => $species);
}

=head2 hierarchy_coverage

 Title   : hierarchy_coverage
 Usage   : my $coverage = $obj->hierarchy_coverage(sample => ['NA19239'],
                                                   genome_size => 3e9);
 Function: Discover the sequencing coverage calculated over certain lanes.
 Returns : float
 Args    : At least one hierarchy level as a key, and an array ref of names
           as values, eg. sample => ['NA19239'], platform => ['SLX', '454'].
           Valid key levels are project, sample, individual, population,
           platform, centre and library. (With no options at all, coverage will
           be calculated over all lanes in the database)
           -OR-
           A special mode can be activated by supplying a single lane name with
           the key lane, and a desired level with the level key, eg.:
           lane => 'lane_name', level => 'individual'. This would calculate the
           coverage of all the lanes that belong to the individual that the
           supplied lane belonged to.

           plus optional hash:
           genome_size => int (total genome size in bp; default 3e9)
           gt_confirmed => boolean (only consider genotype confirmed lanes;
                                    default false)
           qc_passed => boolean (only consider qc passed lanes; default false)
           mapped => boolean (coverage of mapped bases; default false: coverage
                              of total bases)

=cut

sub hierarchy_coverage {
    my ($vrtrack, %args) = @_;
    my $genome_size = delete $args{genome_size} || 3e9;
    my $gt = delete $args{gt_confirmed} ? 1 : 0;
    my $qc = delete $args{qc_passed} ? 1 : 0;
    my $mapped = delete $args{mapped} ? 1 : 0;
    
    if (exists $args{lane} || exists $args{level}) {
        my $lane = delete $args{lane};
        my $level = delete $args{level};
        confess("Both lane and level options must be supplied if either of them are") unless $lane && $level;
        
        my @levels = qw(project sample individual population platform centre library);
        foreach my $valid_level (@levels) {
            confess("'$valid_level' option is mutually exclusive of lane&level") if exists $args{$valid_level};
        }
        my %levels = map { $_ => 1 } @levels;
        confess("Supplied level '$level' wasn't valid") unless exists $levels{$level};
        
        my $vrlane = VRTrack::Lane->new_by_name($vrtrack, $lane) || confess("Could not get a lane from the db with name '$lane'");
        
        my %objs = $vrtrack->lane_hierarchy_objects($vrlane);
        confess("Could not get the $level of lane $lane") unless defined $objs{$level};
        
        $args{$level} = [$objs{$level}->name];
    }
    
    my @store = ($gt, $qc, $mapped);
    while (my ($key, $val) = each %args) {
        unless (ref($val)) {
            push(@store, $val);
        }
        else {
            if (ref($val) eq 'ARRAY') {
                push(@store, @{$val});
            }
            elsif (ref($val) eq 'HASH') {
                while (my ($sub_key, $sub_val) = each %{$val}) {
                    push(@store, $sub_val);
                }
            }
        }
    }
    my $store = join(",", sort @store);
    
    unless (defined $vrtrack->{_cover_bases}->{$store}) {
        my @lanes = $vrtrack->get_lanes(%args);
        @lanes || return 0;
        my $bps = 0;
        
        # sum raw bases for all the qc passed, gt confirmed and not withdrawn
        # lanes
        foreach my $lane (@lanes) {
            next if $lane->is_withdrawn;
            if ($gt) {
                next unless ($lane->genotype_status && $lane->genotype_status eq 'confirmed');
            }
            if ($qc) {
                next unless ($lane->qc_status && $lane->qc_status eq 'passed');
            }
            
            my $bp = $lane->raw_bases || 0;
            
            if ($mapped) {
                my $mapstats = $lane->latest_mapping;
                
                if ($mapstats && $mapstats->raw_bases){
                    if ($mapstats->genotype_ratio) {
                        # this is a QC mapped lane, so we make a projection
                        $bps += $bp * ($mapstats->rmdup_bases_mapped / $mapstats->raw_bases);
                    }
                    else {
                        # this is a fully mapped lane, so we know the real answer
                        $bps += $mapstats->bases_mapped;
                    }
                }
                else {
                    $bps += $bp * 0.9; # not sure what else to do here?
                }
            }
            else {
                $bps += $bp;
            }
        }
        
        $vrtrack->{_cover_bases}->{$store} = $bps;
    }
    
    return sprintf('%.2f', $vrtrack->{_cover_bases}->{$store} / $genome_size);
}

=head2 get_lanes

 Title   : get_lanes
 Usage   : my @lanes = $obj->get_lanes(sample => ['NA19239']);
 Function: Get all the lanes under certain parts of the hierarchy, excluding
           withdrawn lanes.
 Returns : list of VRTrack::Lane objects
 Args    : At least one hierarchy level as a key, and an array ref of names
           as values, eg. sample => ['NA19239'], platform => ['SLX', '454'].
           Valid key levels are project, sample, individual, population,
           platform, centre, library and species. (With no options at all, all 
           active lanes in the database will be returned)
           Alternatively to supplying hierarchy level keys and array refs of
           allowed values, you can supply *_regex keys with regex string values
           to select all members of that hierarchy level that match the regex,
           eg. project_regex => 'low_coverage' to limit to projects with
           "low_coverage" in the name. _regex only applies to project, sample
           and library.

           By default it won't return withdrawn lanes; change that:
           return_withdrawn => bool

=cut

sub get_lanes {
    my ($vrtrack, %args) = @_;
    
    my @good_lanes;
    foreach my $project (@{$vrtrack->projects}) {
        my $ok = 1;
        if (defined $args{project}) {
            $ok = 0;
            foreach my $name (@{$args{project}}) {
                if ($name eq $project->name || $name eq $project->hierarchy_name || ($project->study && $name eq $project->study->acc)) {
                    $ok = 1;
                    last;
                }
            }
        }
        $ok || next;
        if (defined $args{project_regex}) {
            $project->name =~ /$args{project_regex}/ || next;
        }
        
        foreach my $sample (@{$project->samples}) {
            my $ok = 1;
            if (defined ($args{sample})) {
                $ok = 0;
                foreach my $name (@{$args{sample}}) {
                    if ($name eq $sample->name) {
                        $ok = 1;
                        last;
                    }
                }
            }
            $ok || next;
            if (defined $args{sample_regex}) {
                $sample->name =~ /$args{sample_regex}/ || next;
            }
            
            my %objs;
            $objs{individual} = $sample->individual;
            $objs{population} = $objs{individual}->population;
            $objs{species}    = $objs{individual}->species;
            
            my ($oks, $limits) = (0, 0);
            foreach my $limit (qw(individual population species)) {
                if (defined $args{$limit}) {
                    $limits++;
                    if ($limit eq 'species' && !(defined $objs{'species'})) {
                        confess('species not defined for sample '.$sample->name);
                        last;
                    }
                    my $ok = 0;
                    foreach my $name (@{$args{$limit}}) {
                        if ($name eq $objs{$limit}->name || ($objs{$limit}->can('hierarchy_name') && $name eq $objs{$limit}->hierarchy_name)) {
                            $ok = 1;
                            last;
                        }
                    }
                    $oks += $ok;
                }
            }
            next unless $oks == $limits;
            
            foreach my $library (@{$sample->libraries}) {
                my $ok = 1;
                if (defined ($args{library})) {
                    $ok = 0;
                    foreach my $name (@{$args{library}}) {
                        if ($name eq $library->name || $name eq $library->hierarchy_name) {
                            $ok = 1;
                            last;
                        }
                    }
                }
                $ok || next;
                if (defined $args{library_regex}) {
                    $library->name =~ /$args{library_regex}/ || next;
                }
                
                my %objs;
                $objs{centre} = $library->seq_centre;
                $objs{platform} = $library->seq_tech;
                
                my ($oks, $limits) = (0, 0);
                foreach my $limit (qw(centre platform)) {
                    if (defined $args{$limit}) {
                        $limits++;
                        my $ok = 0;
                        foreach my $name (@{$args{$limit}}) {
                            if ($name eq $objs{$limit}->name) {
                                $ok = 1;
                                last;
                            }
                        }
                        $oks += $ok;
                    }
                }
                next unless $oks == $limits;
                
                push(@good_lanes, @{$library->lanes});
            }
        }
    }
    
    if ($args{return_withdrawn}) {
        return @good_lanes;
    }
    else {
        # filter out withdrawn lanes
        my @active;
        foreach my $lane (@good_lanes) {
            next if $lane->is_withdrawn;
            push(@active, $lane);
        }
        return @active;
    }
}

=head2 transaction

  Arg [1]    : Code ref
  Arg [2]    : optional hash ref: { read => [], write => []} where the array
               ref values contain table names to lock for reading/writing
  Example    : my $worked = $vrtrack->transaction(sub { $lane->update; }, { write => ['lane'] });
  Description: Run code safely in a transaction, with automatic retries in the
               case of deadlocks. If the transaction fails for some other reason,
               the error message can be found in $vrtrack->{transaction_error}.
  Returntype : Boolean

=cut

sub transaction {
    my ($self, $code, $locks) = @_;
    
    my $dbh = $self->{_dbh};
    
    # we wanted to use begin_work() to handle turning off and on AutoCommit, but
    # to be compatible with transaction_start() et al. we'll have to use the
    # same mechanisms
    my $autocommit = $dbh->{AutoCommit};
    $dbh->{AutoCommit} = 0;
    $self->{transaction}++;
    
    # Raise Errors if there are any problems, which we will catch in evals
    my $raiseerror = $dbh->{RaiseError};
    $dbh->{RaiseError} = 1;
    
    #eval {
    #    $dbh->begin_work;
    #};
    #if ($@) {
    #    my $err = $@;
    #    if ($err =~ /Already in a transaction/) {
    #        # we're already in a transaction, so just run the $code without
    #        # doing a commit
    #        $dbh->{RaiseError} = 1;
    #        $dbh->{AutoCommit} = 0;
    #        &$code;
    #        $self->{transaction}--;
    #        return 1;
    #    }
    #    else {
    #        confess $err;
    #    }
    #}
    if ($self->{transaction} > 1) {
        &$code;
        $self->{transaction}--;
        return 1;
    } 
    
    # turn off warnings that may be generated when we call &$code
    my $sig_warn = $SIG{'__WARN__'};
    $SIG{'__WARN__'} = sub { };
    
    # try to run the $code and commit, repeating if deadlock found, die with
    # stack trace for other issues
    my $success = 0;
    delete $self->{transaction_error};
    while (1) {
        eval {
            # make extra sure RaiseError and AutoCommit are set as necessary,
            # incase something nested changes these
            $dbh->{RaiseError} = 1;
            $dbh->{AutoCommit} = 0;
            &$code;
            $dbh->{RaiseError} = 1;
            $dbh->{AutoCommit} = 0;
            $dbh->commit;
        };
        if ($@) {
            my $err = $@;
            eval { $dbh->rollback };
            if ($err =~ /Deadlock found/) {
                sleep(2);
            }
            else {
                chomp($err);
                $self->{transaction_error} = "Transaction failed, rolled back. Error was: $err";
                last;
            }
        }
        else {
            $success = 1;
            last;
        }
    }
    
    $dbh->{AutoCommit} = $autocommit;
    $dbh->{RaiseError} = $raiseerror;
    $SIG{'__WARN__'} = $sig_warn;
    $self->{transaction}--;
    
    return $success;
}

=head2 transaction_start

  Arg [1]    : None
  Example    : $vrtrack->transaction_start();
  Description: 
  Returntype : none

=cut

sub transaction_start {
    my ($self) = @_;

    my $dbh = $self->{_dbh};

    $self->{transaction}++;                         # Increase the counter
    if ( $self->{transaction}>1 ) { return; }       # If already inside a transaction, we are done.

    $self->{_AutoCommit} = $dbh->{AutoCommit};      # Remember the previous state
    $dbh->{AutoCommit} = 0;                         # Start the transaction

    return;
}


=head2 transaction_commit

  Arg [1]    : None
  Example    : $vrtrack->transaction_commit();
  Description: 
  Returntype : none

=cut

sub transaction_commit {
    my ($self) = @_;

    die "transaction_commit: no active transaction\n" unless $self->{transaction}>0;

    $self->{transaction}--;
    if ( $self->{transaction} ) { return; }         # If inside a nested transactions, don't commit yet.

    $self->{_dbh}->commit;
    $self->{_dbh}->{AutoCommit} = $self->{_AutoCommit};

    return;
}


=head2 transaction_rollback

  Arg [1]    : None
  Example    : $vrtrack->transaction_rollback();
  Description: 
  Returntype : none

=cut

sub transaction_rollback {
    my ($self) = @_;

    die "transaction_commit: no active transaction\n" unless $self->{transaction}>0;

    $self->{transaction}--;

    # roll back within eval to prevent rollback
    # failure from terminating the script
    eval { $self->{_dbh}->rollback; };

    $self->{_dbh}->{AutoCommit} = $self->{_AutoCommit};

    if ( $self->{transaction} ) { die "Transaction failed\n"; }     # If inside a nested transaction, return the control higher

    return;
}


=head2 vrtrack

  Arg [1]    : None
  Example    : my $vrtrack = $obj->vrtrack();
  Description: Get vrtrack.  This is self, as we _are_ a VRTrack object.  This call is just to provide consistency to getting new objects through the api by my $sub = VRTrack::Whatever($parent->vrtrack, $id);
  Returntype : VRTrack::VRTrack

=cut

sub vrtrack {
    my ($self) = @_;
    return $self;
}

=head2 database_params

  Arg [1]    : None
  Example    : my $parms = $obj->database_params();
  Description: Get the database parameters that were supplied to new() to create
               this instance of VRTrack::VRTrack. 
  Returntype : hash ref

=cut

sub database_params {
    my $self = shift;
    return $self->{_db_params};
}


=head2 assembly_names

  Arg [1]    : None
  Example    : my @assemblies = $vrtrack->assembly_names();
  Description: Returns a reference to an array of the names in the assembly table sorted by name
  Returntype : reference to array of strings

=cut

sub assembly_names {
    my $self = shift;
    return $self->_list_names('assembly');
}

=head2 species_names

  Arg [1]    : None
  Example    : my @species = $vrtrack->species_names();
  Description: Returns a reference to an array of the names in the species table sorted by name
  Returntype : reference to array of strings

=cut

sub species_names {
    my $self = shift;
    return $self->_list_names('species');
}

=head2 mapper_names

  Arg [1]    : None
  Example    : my @mappers = $vrtrack->mapper_names();
  Description: Returns a reference to an array of the distinct names in the species table
  Returntype : reference to array of strings

=cut

sub mapper_names {
    my $self = shift;
    return $self->_list_names('mapper');
}

# Returns reference to an array of names contained in the name column of a table
# Tables are restricted to tables contained in hash %permitted_table within the function.
sub _list_names {
    my ($self,$table) = @_;

    # List of permitted tables
    my %permitted_table = (assembly => 0, species => 0, mapper => 1);

    unless(exists $permitted_table{$table}){croak qq[The listing names for '$table' not permitted];}
    my $distinct = $permitted_table{$table} ? 'distinct' : '';

    my @names;
    my $sql =qq[select $distinct $table.name 
                from $table
                order by $table.name;];

    my $sth = $self->{_dbh}->prepare($sql);
	
    my $tmpname;
    if ($sth->execute()){
        $sth->bind_columns ( \$tmpname );
        push @names, $tmpname while $sth->fetchrow_arrayref;
    }
    else{
        die(sprintf('Cannot retrieve $table names: %s', $DBI::errstr));
    }

    return \@names;
}


1;


__DATA__
--
-- Table structure for table `version`
--

DROP TABLE IF EXISTS `schema_version`;
CREATE TABLE `schema_version` (
  `schema_version` mediumint(8) unsigned NOT NULL DEFAULT 0,
  PRIMARY KEY  (`schema_version`)
) ENGINE=InnoDB DEFAULT CHARSET=latin1;

insert into schema_version(schema_version) values (18);

--
-- Table structure for table `assembly`
--

DROP TABLE IF EXISTS `assembly`;
CREATE TABLE `assembly` (
  `assembly_id` smallint(5) unsigned NOT NULL auto_increment,
  `name` varchar(255) NOT NULL DEFAULT '',
  `reference_size` integer DEFAULT NULL,
  `taxon_id` mediumint(8) unsigned DEFAULT NULL,
  `translation_table` smallint(5) unsigned DEFAULT NULL,
  PRIMARY KEY  (`assembly_id`)
) ENGINE=InnoDB DEFAULT CHARSET=latin1;

--
-- Table structure for table `exome_design`
--

DROP TABLE IF EXISTS `exome_design`;
CREATE TABLE `exome_design` (
  `exome_design_id` smallint(5) unsigned NOT NULL auto_increment,
  `name` varchar(255) NOT NULL DEFAULT '',
  `bait_bases` bigint(20) unsigned DEFAULT NULL,
  `target_bases` bigint(20) unsigned DEFAULT NULL,
  PRIMARY KEY (`exome_design_id`)
) ENGINE=InnoDB DEFAULT CHARSET=latin1;

--
-- Table structure for table `note`
--

DROP TABLE IF EXISTS `note`;
CREATE TABLE `note` (
  `note_id` mediumint(8) unsigned NOT NULL auto_increment,
  `note` text DEFAULT NULL,
  PRIMARY KEY  (`note_id`)
) ENGINE=InnoDB DEFAULT CHARSET=latin1;


--
-- Table structure for table `file`
--

DROP TABLE IF EXISTS `file`;
CREATE TABLE `file` (
  `row_id` int unsigned NOT NULL auto_increment key,
  `file_id` mediumint(8) unsigned NOT NULL DEFAULT 0,
  `lane_id` mediumint(8) unsigned NOT NULL DEFAULT 0,
  `name` varchar(255) NOT NULL DEFAULT '',
  `hierarchy_name` varchar(255) DEFAULT NULL,
  `processed` int(10) DEFAULT 0,
  `type` tinyint(4) DEFAULT NULL,
  `readlen` smallint(5) unsigned DEFAULT NULL,
  `raw_reads` bigint(20) unsigned DEFAULT NULL,
  `raw_bases` bigint(20) unsigned DEFAULT NULL,
  `mean_q` float unsigned DEFAULT NULL,
  `md5` varchar(40) DEFAULT NULL,
  `note_id` mediumint(8) unsigned DEFAULT NULL,
  `changed` datetime NOT NULL DEFAULT '0000-00-00',
  `latest` tinyint(1) DEFAULT '0',
  KEY `file_id` (`file_id`),
  KEY `lane_id` (`lane_id`),
  KEY `hierarchy_name` (`hierarchy_name`),
  KEY `name` (`name`)
) ENGINE=InnoDB DEFAULT CHARSET=latin1;

--
-- Table structure for table `image`
--

DROP TABLE IF EXISTS `image`;
CREATE TABLE `image` (
  `image_id` mediumint(8) unsigned NOT NULL auto_increment,
  `mapstats_id` mediumint(8) unsigned NOT NULL DEFAULT 0,
  `name` varchar(40) NOT NULL DEFAULT '',
  `caption` varchar(40) DEFAULT NULL,
  `image` MEDIUMBLOB,
  PRIMARY KEY (`image_id`),
  KEY  `mapstats_id` (`mapstats_id`)
) ENGINE=InnoDB DEFAULT CHARSET=latin1;

--
-- Table structure for table `lane`
--

DROP TABLE IF EXISTS `lane`;
CREATE TABLE `lane` (
  `row_id` int unsigned NOT NULL auto_increment key,
  `lane_id` mediumint(8) unsigned NOT NULL DEFAULT 0,
  `library_id` smallint(5) unsigned NOT NULL DEFAULT 0,
  `seq_request_id` mediumint(8) unsigned NOT NULL DEFAULT 0,
  `name` varchar(255) NOT NULL DEFAULT '',
  `hierarchy_name` varchar(255) NOT NULL DEFAULT '',
  `acc` varchar(40) DEFAULT NULL,
  `readlen` smallint(5) unsigned DEFAULT NULL,
  `paired` tinyint(1) DEFAULT NULL,
  `raw_reads` bigint(20) unsigned DEFAULT NULL,
  `raw_bases` bigint(20) unsigned DEFAULT NULL,
  `npg_qc_status` enum('pending','pass','fail','-') DEFAULT 'pending',
  `processed` int(10) DEFAULT 0,
  `auto_qc_status` enum('no_qc','passed','failed') DEFAULT 'no_qc',
  `qc_status` enum('no_qc','pending','passed','failed','gt_pending','investigate') DEFAULT 'no_qc',
  `gt_status` enum('unchecked','confirmed','wrong','unconfirmed','candidate','unknown','swapped') DEFAULT 'unchecked',
  `submission_id` smallint(5) unsigned DEFAULT NULL,
  `withdrawn` tinyint(1) DEFAULT NULL,
  `note_id` mediumint(8) unsigned DEFAULT NULL,
  `changed` datetime NOT NULL DEFAULT '0000-00-00',
  `run_date` datetime DEFAULT NULL,
  `storage_path` varchar(255) DEFAULT NULL,
  `latest` tinyint(1) DEFAULT '0',
  KEY `lane_id` (`lane_id`),
  KEY `lanename` (`name`),
  KEY `library_id` (`library_id`),
  KEY `hierarchy_name` (`hierarchy_name`)
) ENGINE=InnoDB DEFAULT CHARSET=latin1;

--
-- Table structure for table `library`
--

DROP TABLE IF EXISTS `library`;
CREATE TABLE `library` (
  `row_id` int unsigned NOT NULL auto_increment key,
  `library_id` smallint(5) unsigned NOT NULL DEFAULT 0,
  `library_request_id` mediumint(8) unsigned NOT NULL DEFAULT 0,
  `sample_id` smallint(5) unsigned NOT NULL DEFAULT 0,
  `ssid` mediumint(8) unsigned DEFAULT NULL,
  `name` varchar(255) NOT NULL DEFAULT '',
  `hierarchy_name` varchar(255) NOT NULL DEFAULT '',
  `prep_status` enum('unknown','pending','started','passed','failed','cancelled','hold') DEFAULT 'unknown',
  `auto_qc_status` enum('no_qc','passed','failed') DEFAULT 'no_qc',
  `qc_status` enum('no_qc','pending','passed','failed') DEFAULT 'no_qc',
  `fragment_size_from` mediumint(8) unsigned DEFAULT NULL,
  `fragment_size_to` mediumint(8) unsigned DEFAULT NULL,
  `library_type_id` smallint(5) unsigned DEFAULT NULL,
  `library_tag` smallint(5) unsigned,
  `library_tag_group` smallint(5) unsigned,
  `library_tag_sequence` varchar(1024),
  `seq_centre_id` smallint(5) unsigned DEFAULT NULL,
  `seq_tech_id` smallint(5) unsigned DEFAULT NULL,
  `open` tinyint(1) DEFAULT '1',
  `note_id` mediumint(8) unsigned DEFAULT NULL,
  `changed` datetime NOT NULL DEFAULT '0000-00-00',
  `latest` tinyint(1) DEFAULT '0',
  KEY `ssid` (`ssid`),
  KEY `name` (`name`),
  KEY `hierarchy_name` (`hierarchy_name`),
  KEY `sample_id` (`sample_id`),
  KEY `library_id` (`library_id`)
) ENGINE=InnoDB DEFAULT CHARSET=latin1;

--
-- Table structure for table `multiplex_pool`
--
DROP TABLE IF EXISTS `multiplex_pool`;
CREATE TABLE `multiplex_pool` (
  `multiplex_pool_id` mediumint(8) unsigned NOT NULL auto_increment key,
  `ssid` mediumint(8) unsigned DEFAULT NULL,
  `name` varchar(255) NOT NULL DEFAULT '',
  `note_id` mediumint(8) unsigned DEFAULT NULL,
  KEY `multiplex_pool_id` (`multiplex_pool_id`),
  KEY `name` (`name`),
  UNIQUE KEY `ssid` (`ssid`)
) ENGINE=InnoDB DEFAULT CHARSET=latin1;

--
-- Table structure for table `library_multiplex_pool`
--
DROP TABLE IF EXISTS `library_multiplex_pool`;
CREATE TABLE `library_multiplex_pool` (
  `library_multiplex_pool_id` mediumint(8) unsigned NOT NULL auto_increment key,
  `multiplex_pool_id` smallint(5) unsigned NOT NULL DEFAULT 0,
  `library_id` smallint(5) unsigned NOT NULL DEFAULT 0,
  KEY `library_multiplex_pool_id` (`library_multiplex_pool_id`)
) ENGINE=InnoDB DEFAULT CHARSET=latin1;



--
-- Table structure for table `library_request`
--
DROP TABLE IF EXISTS `library_request`;
CREATE TABLE `library_request` (
  `row_id` int unsigned NOT NULL auto_increment key,
  `library_request_id` mediumint(8) unsigned NOT NULL DEFAULT 0,
  `sample_id` smallint(5) unsigned NOT NULL DEFAULT 0,
  `ssid` mediumint(8) unsigned DEFAULT NULL,
  `prep_status` enum('unknown','pending','started','passed','failed','cancelled','hold') DEFAULT 'unknown',
  `note_id` mediumint(8) unsigned DEFAULT NULL,
  `changed` datetime NOT NULL DEFAULT '0000-00-00',
  `latest` tinyint(1) DEFAULT '0',
  KEY `library_request_id` (`library_request_id`),
  KEY `ssid` (`ssid`)
) ENGINE=InnoDB DEFAULT CHARSET=latin1;

--
-- Table structure for table `seq_request`
--
DROP TABLE IF EXISTS `seq_request`;
CREATE TABLE `seq_request` (
  `row_id` int unsigned NOT NULL auto_increment key,
  `seq_request_id` mediumint(8) unsigned NOT NULL DEFAULT 0,
  `library_id` smallint(5) unsigned,
  `multiplex_pool_id` smallint(5) unsigned,
  `ssid` mediumint(8) unsigned DEFAULT NULL,
  `seq_type` enum('Single ended sequencing','Paired end sequencing','HiSeq Paired end sequencing','MiSeq sequencing','Single ended hi seq sequencing') DEFAULT 'Single ended sequencing',
  `seq_status` enum('unknown','pending','started','passed','failed','cancelled','hold') DEFAULT 'unknown',
  `note_id` mediumint(8) unsigned DEFAULT NULL,
  `changed` datetime NOT NULL DEFAULT '0000-00-00',
  `latest` tinyint(1) DEFAULT '0',
  KEY `seq_request_id` (`seq_request_id`),
  KEY `ssid` (`ssid`)
) ENGINE=InnoDB DEFAULT CHARSET=latin1;


--
-- Table structure for table `library_type`
--

DROP TABLE IF EXISTS `library_type`;
CREATE TABLE `library_type` (
  `library_type_id` smallint(5) unsigned NOT NULL auto_increment,
  `name` varchar(40) NOT NULL DEFAULT '',
  PRIMARY KEY  (`library_type_id`)
) ENGINE=InnoDB DEFAULT CHARSET=latin1;

--
-- Table structure for table `mapper`
--

DROP TABLE IF EXISTS `mapper`;
CREATE TABLE `mapper` (
  `mapper_id` smallint(5) unsigned NOT NULL auto_increment,
  `name` varchar(40) NOT NULL DEFAULT '',
  `version` varchar(40) NOT NULL DEFAULT 0,
  PRIMARY KEY  (`mapper_id`),
  UNIQUE KEY `name_v` (`name`, `version`)
) ENGINE=InnoDB DEFAULT CHARSET=latin1;

--
-- Table structure for table `mapstats`
--

DROP TABLE IF EXISTS `mapstats`;
CREATE TABLE `mapstats` (
  `row_id` int(10) unsigned NOT NULL AUTO_INCREMENT,
  `mapstats_id` mediumint(8) unsigned NOT NULL DEFAULT 0,
  `lane_id` mediumint(8) unsigned NOT NULL DEFAULT 0,
  `mapper_id` smallint(5) unsigned DEFAULT NULL,
  `assembly_id` smallint(5) unsigned DEFAULT NULL,
  `raw_reads` bigint(20) unsigned DEFAULT NULL,
  `raw_bases` bigint(20) unsigned DEFAULT NULL,
  `clip_bases` bigint(20) unsigned DEFAULT NULL,
  `reads_mapped` bigint(20) unsigned DEFAULT NULL,
  `reads_paired` bigint(20) unsigned DEFAULT NULL,
  `bases_mapped` bigint(20) unsigned DEFAULT NULL,
  `rmdup_reads_mapped` bigint(20) unsigned DEFAULT NULL,
  `rmdup_bases_mapped` bigint(20) unsigned DEFAULT NULL,
  `adapter_reads` bigint(20) unsigned DEFAULT NULL,
  `error_rate` float unsigned DEFAULT NULL,
  `mean_insert` float unsigned DEFAULT NULL,
  `sd_insert` float unsigned DEFAULT NULL,
  `gt_expected` varchar(40) DEFAULT NULL,
  `gt_found` varchar(40) DEFAULT NULL,
  `gt_ratio` float unsigned DEFAULT NULL,
  `note_id` mediumint(8) unsigned DEFAULT NULL,
  `changed` datetime NOT NULL DEFAULT '0000-00-00',
  `latest` tinyint(1) DEFAULT '0',
  `bait_near_bases_mapped` bigint(20) unsigned DEFAULT NULL,
  `target_near_bases_mapped` bigint(20) unsigned DEFAULT NULL,
  `bait_bases_mapped` bigint(20) unsigned DEFAULT NULL,
  `mean_bait_coverage` float unsigned DEFAULT NULL,
  `bait_coverage_sd` float unsigned DEFAULT NULL,
  `off_bait_bases` bigint(20) unsigned DEFAULT NULL,
  `reads_on_bait` bigint(20) unsigned DEFAULT NULL,
  `reads_on_bait_near` bigint(20) unsigned DEFAULT NULL,
  `reads_on_target` bigint(20) unsigned DEFAULT NULL,
  `reads_on_target_near` bigint(20) unsigned DEFAULT NULL,
  `target_bases_mapped` bigint(20) unsigned DEFAULT NULL,
  `mean_target_coverage` float unsigned DEFAULT NULL,
  `target_coverage_sd` float unsigned DEFAULT NULL,
  `target_bases_1X` float unsigned DEFAULT NULL,
  `target_bases_2X` float unsigned DEFAULT NULL,
  `target_bases_5X` float unsigned DEFAULT NULL,
  `target_bases_10X` float unsigned DEFAULT NULL,
  `target_bases_20X` float unsigned DEFAULT NULL,
  `target_bases_50X` float unsigned DEFAULT NULL,
  `target_bases_100X` float unsigned DEFAULT NULL,
  `exome_design_id` smallint(5) unsigned DEFAULT NULL,
  `percentage_reads_with_transposon` float unsigned DEFAULT NULL,
  PRIMARY KEY (`row_id`),
  KEY `mapstats_id` (`mapstats_id`),
  KEY `lane_id` (`lane_id`)
) ENGINE=InnoDB DEFAULT CHARSET=latin1;

--
-- Table structure for table `population`
--

DROP TABLE IF EXISTS `population`;
CREATE TABLE `population` (
  `population_id` smallint(5) unsigned NOT NULL auto_increment,
  `name` varchar(40) NOT NULL DEFAULT '',
  PRIMARY KEY  (`population_id`)
) ENGINE=InnoDB DEFAULT CHARSET=latin1;

--
-- Table structure for table `species`
--

DROP TABLE IF EXISTS `species`;
CREATE TABLE `species` (
  `species_id` smallint(5) unsigned NOT NULL auto_increment,
<<<<<<< HEAD
  `name` varchar(255) NOT NULL,
  `taxon_id` mediumint(8) unsigned NOT NULL,
  PRIMARY KEY  (`species_id`),
  KEY `name` (`name`)
=======
  `name` varchar(255) NOT NULL DEFAULT '',
  `taxon_id` mediumint(8) unsigned NOT NULL DEFAULT 0,
  PRIMARY KEY  (`species_id`)
>>>>>>> aa104060
) ENGINE=InnoDB DEFAULT CHARSET=latin1;

--
-- Table structure for table `individual`
--

DROP TABLE IF EXISTS `individual`;
CREATE TABLE `individual` (
  `individual_id` smallint(5) unsigned NOT NULL auto_increment,
  `name` varchar(255) NOT NULL DEFAULT '',
  `hierarchy_name` varchar(255) NOT NULL DEFAULT '',
  `alias` varchar(40) NOT NULL DEFAULT '',
  `sex` enum('M','F','unknown') DEFAULT 'unknown',
  `acc` varchar(40) DEFAULT NULL,
  `species_id` smallint(5) unsigned DEFAULT NULL,
  `population_id` smallint(5) unsigned DEFAULT NULL,
  PRIMARY KEY  (`individual_id`),
  UNIQUE KEY `name` (`name`),
  UNIQUE KEY `hierarchy_name` (`hierarchy_name`)
) ENGINE=InnoDB DEFAULT CHARSET=latin1;

--
-- Table structure for table `project`
--

DROP TABLE IF EXISTS `project`;
CREATE TABLE `project` (
  `row_id` int unsigned NOT NULL auto_increment key,
  `project_id` smallint(5) unsigned NOT NULL DEFAULT 0,
  `ssid` mediumint(8) unsigned DEFAULT NULL,
  `name` varchar(255) NOT NULL DEFAULT '',
  `hierarchy_name` varchar(255) NOT NULL DEFAULT '',
  `study_id` smallint(5) DEFAULT NULL,
  `note_id` mediumint(8) unsigned DEFAULT NULL,
  `changed` datetime NOT NULL DEFAULT '0000-00-00',
  `latest` tinyint(1) DEFAULT '0',
  KEY `project_id` (`project_id`),
  KEY `ssid` (`ssid`),
  KEY `latest` (`latest`),
  KEY `hierarchy_name` (`hierarchy_name`),
  KEY `name` (`name`)
) ENGINE=InnoDB DEFAULT CHARSET=latin1;


--
-- Table structure for table `study`
--

DROP TABLE IF EXISTS `study`;
CREATE TABLE `study` (
`study_id` smallint(5) unsigned NOT NULL auto_increment,
`name` varchar(40) NOT NULL DEFAULT '',
`acc` varchar(40) DEFAULT NULL,
`ssid` mediumint(8) unsigned DEFAULT NULL,
`note_id` mediumint(8) unsigned DEFAULT NULL,
PRIMARY KEY  (`study_id`)
) ENGINE=InnoDB DEFAULT CHARSET=latin1;

--
-- Table structure for table `allocation`
--

DROP TABLE IF EXISTS `allocation`;
CREATE TABLE `allocation` (
`study_id` smallint(5) unsigned DEFAULT NULL,
`individual_id` smallint(5) unsigned DEFAULT NULL,
`seq_centre_id` smallint(5) unsigned DEFAULT NULL,
PRIMARY KEY  (`study_id`,`individual_id`,`seq_centre_id`)
) ENGINE=InnoDB DEFAULT CHARSET=latin1;


--
-- Table structure for table `sample`
--

DROP TABLE IF EXISTS `sample`;
CREATE TABLE `sample` (
  `row_id` int unsigned NOT NULL auto_increment key,
  `sample_id` smallint(5) unsigned NOT NULL DEFAULT 0,
  `project_id` smallint(5) unsigned NOT NULL DEFAULT 0,
  `ssid` mediumint(8) unsigned DEFAULT NULL,
  `name` varchar(40) NOT NULL DEFAULT '',
  `hierarchy_name` varchar(40) NOT NULL DEFAULT '',
  `individual_id` smallint(5) unsigned DEFAULT NULL,
  `note_id` mediumint(8) unsigned DEFAULT NULL,
  `changed` datetime NOT NULL DEFAULT '0000-00-00',
  `latest` tinyint(1) DEFAULT '0',
  KEY  (`sample_id`),
  KEY `ssid` (`ssid`),
  KEY `latest` (`latest`),
  KEY `project_id` (`project_id`),
  KEY `name` (`name`)
) ENGINE=InnoDB DEFAULT CHARSET=latin1;

--
-- Table structure for table `seq_centre`
--

DROP TABLE IF EXISTS `seq_centre`;
CREATE TABLE `seq_centre` (
  `seq_centre_id` smallint(5) unsigned NOT NULL auto_increment,
  `name` varchar(40) NOT NULL DEFAULT '',
  PRIMARY KEY  (`seq_centre_id`)
) ENGINE=InnoDB DEFAULT CHARSET=latin1;

--
-- Table structure for table `seq_tech`
--

DROP TABLE IF EXISTS `seq_tech`;
CREATE TABLE `seq_tech` (
  `seq_tech_id` smallint(5) unsigned NOT NULL auto_increment,
  `name` varchar(40) NOT NULL DEFAULT '',
  PRIMARY KEY  (`seq_tech_id`)
) ENGINE=InnoDB DEFAULT CHARSET=latin1;

--
-- Table structure for table `submission`
--

DROP TABLE IF EXISTS `submission`;
CREATE TABLE `submission` (
  `submission_id` smallint(5) unsigned NOT NULL auto_increment,
  `date` datetime NOT NULL DEFAULT '0000-00-00',
  `name` varchar(40) NOT NULL DEFAULT '',
  `acc` varchar(40) DEFAULT NULL,
  PRIMARY KEY  (`submission_id`),
  UNIQUE KEY `acc` (`acc`)
) ENGINE=InnoDB DEFAULT CHARSET=latin1;


--
-- Views
--

DROP VIEW if EXISTS `latest_project`;
create view latest_project as select * from project where latest=true;
DROP VIEW if EXISTS `latest_sample`;
create view latest_sample as select * from sample where latest=true;
DROP VIEW if EXISTS `latest_library`;
create view latest_library as select * from library where latest=true;
DROP VIEW if EXISTS `latest_library_request`;
create view latest_library_request as select * from library_request where latest=true;
DROP VIEW if EXISTS `latest_seq_request`;
create view latest_seq_request as select * from seq_request where latest=true;
DROP VIEW if EXISTS `latest_lane`;
create view latest_lane as select * from lane where latest=true;
DROP VIEW if EXISTS `latest_file`;
create view latest_file as select * from file where latest=true;
DROP VIEW if EXISTS `latest_mapstats`;
create view latest_mapstats as select * from mapstats where latest=true;<|MERGE_RESOLUTION|>--- conflicted
+++ resolved
@@ -1400,7 +1400,7 @@
 
 DROP TABLE IF EXISTS `schema_version`;
 CREATE TABLE `schema_version` (
-  `schema_version` mediumint(8) unsigned NOT NULL DEFAULT 0,
+  `schema_version` mediumint(8) unsigned NOT NULL,
   PRIMARY KEY  (`schema_version`)
 ) ENGINE=InnoDB DEFAULT CHARSET=latin1;
 
@@ -1719,16 +1719,10 @@
 DROP TABLE IF EXISTS `species`;
 CREATE TABLE `species` (
   `species_id` smallint(5) unsigned NOT NULL auto_increment,
-<<<<<<< HEAD
   `name` varchar(255) NOT NULL,
   `taxon_id` mediumint(8) unsigned NOT NULL,
   PRIMARY KEY  (`species_id`),
   KEY `name` (`name`)
-=======
-  `name` varchar(255) NOT NULL DEFAULT '',
-  `taxon_id` mediumint(8) unsigned NOT NULL DEFAULT 0,
-  PRIMARY KEY  (`species_id`)
->>>>>>> aa104060
 ) ENGINE=InnoDB DEFAULT CHARSET=latin1;
 
 --
