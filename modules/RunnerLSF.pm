--- conflicted
+++ resolved
@@ -47,118 +47,19 @@
 
 my %months = qw(Jan 1 Feb 2 Mar 3 Apr 4 May 5 Jun 6 Jul 7 Aug 8 Sep 9 Oct 10 Nov 11 Dec 12);
 
-sub new
-{
-    my ($class,@args) = @_;
-    my $self = @args ? {@args} : {};
-    bless $self, ref($class) || $class;
-
-    $$self{Running} = 1;
-    $$self{Error}   = 2;
-    $$self{Zombi}   = 4;
-    $$self{No}      = 8;
-    $$self{Done}    = 16;
-    $$self{Waiting} = 32;
-
-    $$self{lsf_status_codes} = 
-    { 
-        DONE  => $$self{Done}, 
-        PEND  => $$self{Running} | $$self{Waiting}, 
-        WAIT  => $$self{Running} | $$self{Waiting}, 
-        EXIT  => $$self{Error}, 
-        ZOMBI => $$self{Zombi},
-        RUN   => $$self{Running}, 
-        UNKWN => $$self{Running}, 
-        SSUSP => $$self{Running}
-    };
-
-    $$self{default_limits} = { runtime=>40, memory=>1_000, queue=>'normal' };
-    $$self{queue_limits}   = { basement=>1e9, long=>48*60, normal=>12*60, small=>30 };
-
-    $self->_set_lsf_limits_unit();
-    $self->_init_zombies();
-
-    return $self;
-}
-
-sub job_running
-{
-    my ($self,$task) = @_;
-    return $$task{status} & $$self{Running};
-}
-sub job_done
-{
-    my ($self, $task) = @_;
-    return $$task{status} & $$self{Done};
-}
-sub job_failed
-{
-    my ($self, $task) = @_;
-    return $$task{status} & $$self{Error};
-}
-sub job_nfailures
-{
-    my ($self, $task) = @_;
-    return $$task{nfailures} ? $$task{nfailures} : 0;
-}
-sub set_max_jobs
-{
-    my ($self,$nmax) = @_;
-    $$self{nmax_jobs} = $nmax;
-}
-sub set_limits
-{
-    my ($self,%limits) = @_;
-    $$self{limits} = { %{$$self{default_limits}}, %limits };
-    if ( exists($limits{queues}) )
-    {
-        $$self{queue_limits} = { %{$limits{queues}} };
-    }
-}
-sub clean_jobs
-{
-    my ($self,$wfile,$ids) = @_;
-}
-sub kill_job
-{
-    my ($self,$job) = @_;
-    if ( !exists($$job{lsf_id}) ) { return; }
-    my $cmd = "bkill -s7 -b '$$job{lsf_id}'";
-    warn("$cmd\n");
-    `$cmd`;
-}
-
-sub _init_zombies
-{
-    my ($self) = @_;
-    if ( !exists($ENV{LSF_ZOMBI_IS_DEAD}) ) { return; }
-    my @arrays = split(/\./,$ENV{LSF_ZOMBI_IS_DEAD});
-    for my $arr (@arrays)
-    {
-        if ( !($arr=~/^(\d+)\[(.+)\]$/) ) { confess("Could not parse LSF_ZOMBI_IS_DEAD=$ENV{LSF_ZOMBI_IS_DEAD}\n"); }
-        my $id  = $1;
-        my $ids = $2;
-        my @items = split(/,/,$ids);
-        for my $item (@items)
-        {
-            if ( $item=~/^(\d+)$/ ) { $$self{ignore_zombies}{"${id}[$1]"} = 1; next; }
-            my ($from,$to) = split(/-/,$item); 
-            for (my $i=$from; $i<=$to; $i++)
-            {
-                $$self{ignore_zombies}{"${id}[$i]"} = 1;
-            }
-        }
-    }
-}
-
-sub get_jobs
-{
-    my ($self, $jids_file, $ids) = @_;
-
-    # For each input job id create a hash with info: status, number of failuers
-    my @jobs_out = ();
-    for my $id (@$ids) { push @jobs_out, {status=>$$self{No}, nfailures=>0}; }
-    if ( ! -e $jids_file ) { return \@jobs_out; }
+our $Running = 1;
+our $Error   = 2;
+our $Unknown = 4;
+our $No      = 8;
+our $Done    = 16;
+
+sub is_job_array_running
+{
+    my ($jids_file, $ids, $nmax) = @_;
+
+    my @jobs = ();
+    for my $id (@$ids) { push @jobs, {status=>$No, nfailures=>0}; }
+    if ( ! -e $jids_file ) { return \@jobs; }
 
     # The same file with job ids may contain many job arrays runs. Check
     #   the jobs in the reverse order in case there were many failures.
@@ -225,53 +126,6 @@
 	
     }
 
-<<<<<<< HEAD
-    # ZOMBI jobs need special care, we cannot be 100% sure that the non-responsive
-    # node stopped writing to network disks. Let the user decide if they can be 
-    # safely ignored.
-    my %zombi_warning = ();
-
-    # Get info from bjobs -l: iterate over LSF array IDs we remember for this task in the jids_file
-    for (my $i=@jids-1; $i>=0; $i--)
-    {
-        my $info = $self->_parse_bjobs_l($jids[$i]);
-        if ( !defined $info ) { next; }
-
-        # Check if the time limits are still OK for all running jobs. Switch queues if not
-        for my $job_l (values %$info)
-        {
-            if ( $$job_l{status} eq 'ZOMBI' && !$$self{ignore_zombies}{$$job_l{lsf_id}} ) { $zombi_warning{$$job_l{lsf_id}} = 1; }
-            $self->_check_job($job_l,$jids_file);
-        }
-
-        # Update status of input jobs present in the bjobs -l listing. Note that the failed jobs
-        # get their status from the output files as otherwise we wouldn't know how many times
-        # they failed already. 
-        for (my $j=0; $j<@$ids; $j++)
-        {
-            my $id = $$ids[$j];
-            if ( !exists($$info{$id}) ) { next; }
-            if ( $jobs_out[$j]{status} ne $$self{No} ) { next; }   # the job was submitted multiple times and already has a status
-
-            if ( $$info{$id}{status} & $$self{Done} ) 
-            { 
-                $jobs_out[$j]{status} = $$self{Done}; 
-            }
-            elsif ( $$info{$id}{status} & $$self{Running} ) 
-            { 
-                $jobs_out[$j]{status} = $$self{Running}; 
-                $jobs_out[$j]{lsf_id} = $$info{$id}{lsf_id};
-            }
-            elsif ( $$info{$id}{status} & $$self{Zombi} )
-            {
-                # Set as failed if ZOMBI should be ignored, otherwise say it's running.
-                my $lsf_id = $$info{$id}{lsf_id};
-                if ( $$self{ignore_zombies}{$lsf_id} ) { $jobs_out[$j]{status} = $$self{Error}; }
-                else { $jobs_out[$j]{status} = $$self{Running}; }
-                $jobs_out[$j]{lsf_id} = $lsf_id;
-            }
-        }
-=======
       # assume we don't need to process any more jid file lines
       # we will set this to 1 below if an element is still missing needed information
       my $continue_processing_jidlines = 0;
@@ -299,54 +153,23 @@
 	warn(
 	    "\t   only needed to process $jidlines_processed jid file entries out of ".scalar(@jids)." (skipped first $unprocessed_lines lines)\n" 
 	    );
->>>>>>> fb274ce2
-    }
-
-    if ( scalar keys %zombi_warning )
-    {
-        my %arrays = ();
-        for my $lsf_id (keys %zombi_warning)
-        {
-            if ( $lsf_id =~ s/^(\d+)\[(\d+)\]$// ) { push @{$arrays{$1}},$2; }
-        }
-        my @id_strings = ();
-        for my $id (keys %arrays)
-        {
-            while ( @{$arrays{$id}} )
-            {
-                push @id_strings, "${id}[". $self->_create_bsub_ids_string($id,$arrays{$id}) . "]";
-            }
-        }
-        warn(
-            "\n\n----\n\n" .
-            "WARNING:  Some jobs were found in ZOMBI state and are still considered as\n" .
-            "  running by the pipeline. To ignore these jobs, set the environment variable\n" .
-            "       LSF_ZOMBI_IS_DEAD='" .join('.',@id_strings). "'\n" .
-            "  and restart the pipeline. See also \"$jids_file\".\n" .
-            "----\n\n"
-            );
-    }
-
-    # For jobs which are not present in the bjobs -l listing we get the info from output files
+    }
     my $ntodo = 0;
     for (my $i=0; $i<@$ids; $i++)
     {
-        if ( $jobs_out[$i]{status} & $$self{Running} || $jobs_out[$i]{status} & $$self{Error} ) { $ntodo++; }
-        if ( $$self{nmax_jobs} && $ntodo >= $$self{nmax_jobs} ) { last; } 
-        if ( $jobs_out[$i]{status} ne $$self{No} ) { next; }
-        my $info = $self->_parse_output($$ids[$i], $path);
+        if ( $jobs[$i]{status} & $Running || $jobs[$i]{status} & $Error ) { $ntodo++; }
+        if ( $nmax && $ntodo >= $nmax ) { last; } 
+        if ( $jobs[$i]{status} ne $No ) { next; }
+        my $info = parse_output($$ids[$i], $path);
         if ( defined $info )
         {
-            $jobs_out[$i]{status} = $$info{status};
-            $jobs_out[$i]{nfailures} = $$info{nfailures};
-        }
-    }
-    return \@jobs_out;
-}
-
-<<<<<<< HEAD
-sub _parse_bjobs_l
-=======
+            $jobs[$i]{status} = $$info{status};
+            $jobs[$i]{nfailures} = $$info{nfailures};
+        }
+    }
+    return \@jobs;
+}
+
 sub read_jids_file
 {
     my ($jids_file, $wfile) = @_;
@@ -363,9 +186,8 @@
 }
 
 sub parse_bjobs_l
->>>>>>> fb274ce2
-{
-    my ($self,$jid) = @_;
+{
+    my ($jid) = @_;
 
     my @job_output_sections;
 
@@ -415,26 +237,6 @@
     my $quoted_entry_capture_regex = '<(.*?)>(,|;|$)[[:space:]]*';
     my $year = (gmtime())[5] + 1900;
 
-<<<<<<< HEAD
-    my $info = {};
-    my $job;
-    for (my $i=0; $i<@lines; $i++)
-    {
-        if ( $lines[$i]=~/^\s*$/ ) { next; }
-
-        my $job_info;
-        if ( $lines[$i]=~/^Job <(\d+)(.*)$/ )
-        {
-            # Runner's ID is $id, LSF job ID is lsf_id
-            my $id = $1;
-            my $rest = $2;
-            my $lsf_id = $id;
-            if ( $rest=~/^\[(\d+)/ )
-            {
-                $lsf_id = "$id\[$1\]";
-                $id = $1;
-            }
-=======
     my $job = {};
     foreach my $line (split /\n/, $jobinfo)
     {
@@ -445,24 +247,10 @@
         {
 	    if ( !($line =~ s/Job $quoted_entry_capture_regex//) ) { confess("Could not determine the job id: [$line]"); }
 	    $$job{lsf_id} = $1;
->>>>>>> fb274ce2
 
 	    if ( !($line =~ s/Job Name $quoted_entry_capture_regex//) ) { confess("Could not determine the job name: [$line]"); }
 	    $$job{full_name} = $1;
 
-<<<<<<< HEAD
-            my $job_info = $lines[$i];
-            chomp($job_info);
-            $i++; 
-
-            while ( $i<@lines && $lines[$i]=~/^\s{21}?(.*)$/ )
-            {
-                $job_info .= $1;
-                chomp($job_info);
-                $i++;
-            }
-            if ( !($job_info=~/,\s*Status <([^>]+)>/) ) { confess("Could not determine the status: [$job_info]"); }
-=======
             # Runner's ID is $id, LSF job ID is lsf_id
             $$job{id} = $$job{lsf_id};
             if ( $$job{lsf_id} =~ /\[(\d+)\]/ )
@@ -483,50 +271,11 @@
 	    }
 
             if ( !($line =~ s/Status $quoted_entry_capture_regex//) ) { confess("Could not determine the status: [$line]"); }
->>>>>>> fb274ce2
             $$job{status} = $1;
 	    
             if ( !($line =~ s/Queue $quoted_entry_capture_regex//) ) { confess("Could not determine the queue: [$line]"); }
             $$job{queue} = $1;
-            if ( !($job_info=~/,\s*Command <([^>]+)>/) ) { confess("Could not determine the command: [$job_info]"); }
-            $$job{command} = $1;
-        }
-        
-        # Collect also checkpoint data for LSFCR to avoid code duplication: checkpoint directory, memory, status
-        # Wed Mar 19 10:14:17: Submitted from host <vr-2-2-02>...
-        if ( $lines[$i]=~/^\w+\s+\w+\s+\d+ \d+:\d+:\d+:\s*Submitted from/ )
-        {
-            my $job_info = $lines[$i];
-            chomp($job_info);
-            $i++;
-
-            while ( $i<@lines && $lines[$i]=~/^\s{21}?(.*)$/ )
-            {
-                $job_info .= $1;
-                chomp($job_info);
-                $i++;
-            }
-            if ( $job_info=~/,\s*Checkpoint directory <([^>]+)>/ ) { $$job{chkpnt_dir} = $1; }
-            if ( $job_info=~/\srusage\[mem=(\d+)/ ) 
-            { 
-                $$job{mem_usage} = $1; 
-                if ( $$self{lsf_limits_unit} eq 'kB' ) { $$job{mem_usage} /= 1000.0; }
-            }
-        }
-<<<<<<< HEAD
-        # elsif ( $lines[$i]=~/^\w+\s+\w+\s+\d+ \d+:\d+:\d+:\s*Completed <exit>; TERM_CHKPNT/ )
-        # {
-        #     $$job{status} = 'EXIT';
-        # }
-
-        # Tue Mar 19 13:00:35: [685] started on <uk10k-4-1-07>...
-        # Tue Dec 24 13:12:00: [1] started on 8 Hosts/Processors <8*vr-1-1-05>...
-        elsif ( $lines[$i]=~/^\w+\s+(\w+)\s+(\d+) (\d+):(\d+):(\d+):.+ started on/ ) 
-        {
-            $$job{started} = DateTime->new(month=>$months{$1}, day=>$2, hour=>$3, minute=>$4, year=>$year)->epoch;
-        }
-        elsif ( $lines[$i]=~/^\w+\s+(\w+)\s+(\d+) (\d+):(\d+):(\d+):.+ dispatched to/ )    # associated with underrun status
-=======
+        }
 
 	# "Submitted" line (again, already including continuation lines, if any)
         if ( $line =~ /^\w+\s+(\w+)\s+(\d+) (\d+):(\d+):(\d+): [Ss]ubmitted/ )
@@ -561,7 +310,6 @@
         # Tue Mar 19 13:00:35: [685] started on <uk10k-4-1-07>...
         # Tue Dec 24 13:12:00: [1] started on 8 Hosts/Processors <8*vr-1-1-05>...
         if ( $line =~ /^\w+\s+(\w+)\s+(\d+) (\d+):(\d+):(\d+):.+[Ss]tarted on/ ) 
->>>>>>> fb274ce2
         {
             $$job{started} = DateTime->new(month=>$months{$1}, day=>$2, hour=>$3, minute=>$4, year=>$year)->epoch;
         }
@@ -580,11 +328,7 @@
 	}
 	
         # Tue Mar 19 13:58:23: Resource usage collected...
-<<<<<<< HEAD
-        elsif ( $lines[$i]=~/^\w+\s+(\w+)\s+(\d+) (\d+):(\d+):(\d+):\s+Resource usage collected/ ) 
-=======
         if ( $line =~ /^\w+\s+(\w+)\s+(\d+) (\d+):(\d+):(\d+):\s+Resource usage collected/ ) 
->>>>>>> fb274ce2
         {
             if ( !exists($$job{started}) ) { confess("No wall time for job $$job{id}??", $line); }
 	    $$job{cur_time} = DateTime->new(month=>$months{$1}, day=>$2, hour=>$3, minute=>$4, year=>$year)->epoch;
@@ -630,23 +374,6 @@
 	    # CPU time can only go up, not down
             if ( !exists($$job{cpu_time}) or $$job{cpu_time} < $1 ) { $$job{cpu_time} = $1; }
         }
-<<<<<<< HEAD
-        if ( $lines[$i]=~/Exited with exit code (\d+)\./ ) 
-        { 
-            $$job{exit_code} = $1;
-        }
-    }
-    if ( scalar keys %$job) 
-    { 
-        if ( $$job{command}=~/^cr_restart/ && exists($$job{exit_code}) && $$job{exit_code} eq '16' )
-        {
-            # temporary failure (e.g. pid in use) of cr_restart, ignore this failure
-            return $info;
-        }
-        $$info{$$job{id}} = $job; 
-    }
-    return $info;
-=======
 	
         if ( $line =~ /IDLE_FACTOR.*?:\s*([0-9.]+)/ ) 
         { 
@@ -662,56 +389,29 @@
     if ( !exists($$job{cpu_time}) ) { $$job{cpu_time} = $$job{wall_time}; }
     
     return $job;
->>>>>>> fb274ce2
-}
-
-sub _check_job
-{
-<<<<<<< HEAD
-    my ($self,$job,$jids_file) = @_;
-    my $status = $$self{lsf_status_codes};
-=======
+}
+
+sub check_job
+{
     my ($job) = @_;
     my $status = { DONE=>$Done, PEND=>$Running, EXIT=>$Error, RUN=>$Running, UNKWN=>$Running, SSUSP=>$Running, PSUSP=>$Running };
->>>>>>> fb274ce2
     if ( !exists($$status{$$job{status}}) ) 
     { 
-        confess("Todo: $$job{status} $$job{lsf_id}\n"); 
+        if ( $$job{status} eq 'ZOMBI' )
+        {
+            confess(
+                    "FIXME: \n" .
+                    "Some of the jobs are in ZOMBI state, please see `man bjobs` for possible reasons why this happened.\n" .
+                    "Because the job might have been already requeued with a new job ID which this pipeline would be unaware of,\n" .
+                    "the pipeline cannot proceed. Please fix manually by deleting the appropriate line in .jobs/*.w.jid\n" .
+                    "and remove the appropriate LSF output file(s) .jobs/*.w.<ID>.o\n"
+                   );
+        }
+        confess("Todo: $$job{status}\n"); 
     }
     $$job{status} = $$status{$$job{status}};
-    if ( $$job{status}==$$self{Running} )
-    {
-<<<<<<< HEAD
-        if ( !exists($$job{cpu_time}) ) { $$job{cpu_time} = 0; }
-
-        # Estimate how long it might take before we are called again + plus 5 minutes to be safe, and
-        # bswitch to a longer queue if necessary.
-
-        my $wakeup_interval = $$self{limits}{wakeup_interval} ? $$self{limits}{wakeup_interval} + 300 : 600;
-        my $new_queue = $self->_get_queue($$job{cpu_time} + $wakeup_interval);
-        my $cur_queue = $$job{queue};
-        if ( defined $new_queue && $new_queue ne $cur_queue && $$self{queue_limits}{$new_queue} > $$self{queue_limits}{$cur_queue} )
-        {
-            warn("Switching job $$job{lsf_id} from queue $cur_queue to $new_queue\n");
-            `bswitch $new_queue '$$job{lsf_id}'`;
-            if ( $? ) { confess("Could not switch queues: $$job{lsf_id}"); }
-            $$job{queue} = $new_queue;
-        }
-    }
-}
-
-sub _get_queue
-{
-    my ($self,$time) = @_;
-    my $queue = exists($$self{limits}{queue}) ? $$self{limits}{queue} : $$self{default_limits}{queue};
-    if ( $$self{queue_limits}{$queue} >= $time ) { return $queue; }
-    for my $q (sort {$$self{queue_limits}{$a} <=> $$self{queue_limits}{$b}} keys %{$$self{queue_limits}})
-    {
-        if ( $time > $$self{queue_limits}{$q} ) { next; }
-        return $q;
-    }
-    return undef;
-=======
+    if ( $$job{status}==$Running )
+    {
         my $queue = $$job{queue};
 	my $cpus = 1;
 	if ( exists($$job{cpus}) ) { $cpus = $$job{cpus}; }
@@ -952,22 +652,17 @@
 	    "The output was: " . join('',@out) . "\n"
 	    );
     }
->>>>>>> fb274ce2
-}
-
-sub _parse_output
-{
-    my ($self,$jid,$output) = @_;
+}
+
+sub parse_output
+{
+    my ($jid,$output) = @_;
 
     my $fname = "$output.$jid.o";
     if ( !-e $fname ) { return undef; }
     
     # if the output file is empty, assume the job is running
-    my $out = { status=>$$self{Running} };
-
-    # collect command lines and exit status to detect non-critical
-    # cr_restart exits
-    my @attempts = ();
+    my $out = { status=>$Running };
 
     open(my $fh,'<',$fname) or confess("$fname: $!");
     while (my $line=<$fh>)
@@ -975,26 +670,9 @@
         # Subject: Job 822187: <_2215_1_graphs> Done
         if ( $line =~ /^Subject: Job.+\s+(\S+)$/ )
         {
-            if ( $1 eq 'Exited' ) { $$out{status} = $$self{Error}; $$out{nfailures}++; }
-            if ( $1 eq 'Done' ) { $$out{status} = $$self{Done}; $$out{nfailures} = 0; }
-        }
-        if ( $line =~ /^# LSBATCH:/ )
-        {
-            $line = <$fh>;
-            my $cmd = substr($line,0,10);
-            push @attempts, { cmd=>$cmd };
-            next;
-        }
-<<<<<<< HEAD
-        if ( $line =~ /^Exited with exit code (\d+)\./ )
-        {
-            if ( !scalar @attempts or exists($attempts[-1]{exit}) ) { warn("Uh, unable to parse $output.$jid.o\n"); next; }
-            $attempts[-1]{exit} = $1;
-        }
-        # Do not count checkpoint and owner kills as a failure. 
-        if ( $line =~ /^TERM_CHKPNT/ && $$out{nfailures} ) { $$out{nfailures}--; }
-        if ( $line =~ /^TERM_OWNER/ && $$out{nfailures} ) { $$out{nfailures}--; }
-=======
+            if ( $1 eq 'Exited' ) { $$out{status} = $Error; $$out{nfailures}++; }
+            if ( $1 eq 'Done' ) { $$out{status} = $Done; $$out{nfailures} = 0; }
+        }
 	# TERM_OWNER: job killed by owner.
 	if ( $line =~ /^TERM_OWNER:/ && $$out{nfailures} > 0 )
 	{
@@ -1010,23 +688,14 @@
 	{
 	    $$out{nfailures}--;
 	}
->>>>>>> fb274ce2
     }
     close($fh);
-    for (my $i=0; $i<@attempts; $i++)
-    {
-        # cr_restart exited with a non-critical error
-        if ( $attempts[$i]{cmd} eq 'cr_restart' && exists($attempts[$i]{exit}) && $attempts[$i]{exit} eq '16' )
-        {
-            $$out{nfailures}--;
-        }
-    }
     return $out;
 }
 
 sub past_limits
 {
-    my ($self,$jid,$output) = @_; 
+    my ($jid,$output) = @_; 
     my $fname = "$output.$jid.o";
     if ( ! -e $fname ) { return (); }
     open(my $fh,'<',$fname) or confess("$fname: $!");
@@ -1052,11 +721,10 @@
     return %out;
 }
 
-sub _set_lsf_limits_unit
-{
-    my ($self) = @_;
-    if ( exists($$self{lsf_limits_unit}) ) { return; }
-
+our $lsf_limits_unit;
+sub get_lsf_limits_unit
+{
+    if ( defined $lsf_limits_unit ) { return $lsf_limits_unit; }
     for (my $i=2; $i<15; $i++)
     {
         my @units = grep { /LSF_UNIT_FOR_LIMITS/ } `lsadmin showconf lim 2>/dev/null`;
@@ -1068,38 +736,18 @@
             sleep $i; 
             next; 
         }
-        if ( @units && $units[0]=~/\s+MB$/ ) { $$self{lsf_limits_unit} = 'MB'; }
-        else { $$self{lsf_limits_unit} = 'kB'; }
-        return $$self{lsf_limits_unit};
+        if ( @units && $units[0]=~/\s+MB$/ ) { $lsf_limits_unit = 'MB'; }
+        else { $lsf_limits_unit = 'kB'; }
+        return $lsf_limits_unit;
     }
     confess("lsadmin showconf lim failed repeatedly");
 }
 
-sub _create_bsub_opts_string
-{
-    my ($self) = @_;
-
-    # Set bsub options. By default request 1GB of memory, the queues require mem to be set explicitly
-    my $bsub_opts = '';
-    my $mem    = $$self{limits}{memory} ? int($$self{limits}{memory}) : $$self{default_limits}{memory};
-    my $lmem   = $$self{lsf_limits_unit} eq 'kB' ? $mem*1000 : $mem;
-
-    my $runtime = $$self{limits}{runtime} ? $$self{limits}{runtime} : $$self{default_limits}{runtime};
-    my $queue   = $self->_get_queue($runtime);
-    if ( !defined $queue ) { $queue = $$self{default_limits}{queue}; }
-
-    $bsub_opts  = sprintf " -M%d -R 'select[type==X86_64 && mem>%d] rusage[mem=%d]'", $lmem,$mem,$mem; 
-    $bsub_opts .= " -q $queue";
-    if ( defined($$self{limits}{cpus}) ) 
-    {
-        $bsub_opts .= " -n $$self{limits}{cpus} -R 'span[hosts=1]'";
-    }
-    return $bsub_opts;
-}
-
-sub _create_bsub_ids_string
-{
-    my ($self,$job_name,$ids) = @_;
+sub run_array
+{
+    my ($jids_file, $job_name, $opts, $cmd, $ids) = @_;
+
+    if ( !scalar @$ids ) { confess("No IDs given??\n"); }
 
     # Process the list of IDs. The maximum job name length is 255 characters.
     my @ids = sort { $a<=>$b } @$ids;
@@ -1127,23 +775,6 @@
         push @skipped_bsub_ids, pop(@bsub_ids);
         $bsub_ids = join(',', @bsub_ids);
     }
-<<<<<<< HEAD
-    @$ids = ();
-    foreach my $bsub_id (@skipped_bsub_ids)
-    {
-        if ($bsub_id =~ m/(\d+)-(\d+)/) { push @$ids, ($1..$2); }
-        else { push @$ids, $bsub_id; }
-    }
-    return $bsub_ids;
-}
-
-sub _bsub_command
-{
-    my ($self,$jids_file,$job_name,$bsub_cmd,$cmd) = @_;
-
-    print STDERR "$bsub_cmd\n";
-    my @out = `$bsub_cmd`;
-=======
 
   
     $cmd =~ s/{JOB_INDEX}/\$LSB_JOBINDEX/g;
@@ -1245,7 +876,6 @@
     # Submit to LSF
     print STDERR "\t   $bsub_cmd\n";
     my @out = `$bsub_cmd 2>&1`;
->>>>>>> fb274ce2
     if ( scalar @out!=1 || !($out[0]=~/^Job <(\d+)> is submitted/) )
     {
 	my $cwd = `pwd`;
@@ -1266,32 +896,20 @@
     open(my $jids_fh, '>>', $jids_file) or confess("$jids_file: $!");
     print $jids_fh "$jid\t$job_name\t$bsub_cmd\n";
     close $jids_fh;
-}
-
-sub run_jobs
-{
-    my ($self,$jids_file,$job_name,$cmd,$ids) = @_;
-
-    if ( !scalar @$ids ) { confess("No IDs given??\n"); }
-
-    $cmd =~ s/{JOB_INDEX}/\$LSB_JOBINDEX/g;
-    my $bsub_opts = $self->_create_bsub_opts_string();
-
-    my @ids = @$ids;
-    while ( @ids )
-    {
-        my $bsub_ids = $self->_create_bsub_ids_string($job_name,\@ids);
-
-        # Do not allow the system to requeue jobs automatically, we would loose track of the job ID: -rn 
-        my $bsub_cmd  = qq[bsub -rn -J '${job_name}[$bsub_ids]' -e $job_name.\%I.e -o $job_name.\%I.o $bsub_opts '$cmd'];
-
-        # Submit to LSF
-        $self->_bsub_command($jids_file,$job_name,$bsub_cmd,$cmd);
-    }
-}
-
-<<<<<<< HEAD
-=======
+
+    # If we skipped any subs due to command line limit, call run_array again
+    if (@skipped_bsub_ids)
+    {
+        my @skipped_ids;
+        foreach my $bsub_id (@skipped_bsub_ids)
+        {
+            if ($bsub_id =~ m/(\d+)-(\d+)/) { push @skipped_ids, ($1..$2); }
+            else { push @skipped_ids, $bsub_id; }
+        }
+        run_array($jids_file, $job_name, $opts, $cmd, \@skipped_ids);
+    }
+}
+
 sub cleanup_job
 {
     my ($jids_file, $done_job, $opts) = @_;
@@ -1426,5 +1044,4 @@
 Joshua Randall <jr17@sanger.ac.uk>
 
 =cut
->>>>>>> fb274ce2
 1;
